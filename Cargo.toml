[package]
name = "rosu-memory"
version = "0.2.0"
edition = "2021"

# See more keys and their definitions at https://doc.rust-lang.org/cargo/reference/manifest.html

[dependencies]
async-tungstenite = "0.23.0"
cfg-if = "1.0.0"
clap = { version = "4.4.8", default-features = false, features = ["std", "derive", "env"] }
eyre = "0.6.9"
paste = "1.0.14"
<<<<<<< HEAD
rosu-pp = {  version = "0.10.0", features = ["gradual"] }
serde = { version = "1.0.189", features = ["derive"] }
serde_json = "1.0.107"
serde_repr = "0.1.16"
=======
rosu-pp = "0.9.5"
serde = { version = "1.0.192", default-features = false, features = ["derive"] }
serde_json = "1.0.108"
serde_repr = "0.1.17"
>>>>>>> 25250ad6
smol = "1.3.0"
futures-util = { version = "0.3.29", default-features = false, features = ["sink"] }
tracy-client = { version = "0.16.4", default-features = false }
async-dup = "1.2.2"
hyper = { version = "1.0.1", default-features = false, features = ["server", "http1"] }
http-body-util = "0.1.0"
pin-project-lite = "0.2.13"

[target.'cfg(unix)'.dependencies]
nix = { version = "0.25.0",  default-features = false,  features = ["uio", "process", "feature"] }

[target.'cfg(windows)'.dependencies]
windows = {version = "0.48", features = ["Win32_Foundation", "Win32_System_Diagnostics_ToolHelp", "Win32_System_Threading", "Win32_System_Memory", "Win32_System_Diagnostics_Debug", "Win32_System_ProcessStatus"] }

[features]
tracy-profile = ["tracy-client/default"]

[profile.release]
opt-level = "s"
lto = "fat"
codegen-units = 1
strip = true
panic = "abort"

[profile.release.package."*"]
opt-level = "s"

[dev-dependencies]
rand = "0.8.5"<|MERGE_RESOLUTION|>--- conflicted
+++ resolved
@@ -11,17 +11,10 @@
 clap = { version = "4.4.8", default-features = false, features = ["std", "derive", "env"] }
 eyre = "0.6.9"
 paste = "1.0.14"
-<<<<<<< HEAD
 rosu-pp = {  version = "0.10.0", features = ["gradual"] }
-serde = { version = "1.0.189", features = ["derive"] }
-serde_json = "1.0.107"
-serde_repr = "0.1.16"
-=======
-rosu-pp = "0.9.5"
 serde = { version = "1.0.192", default-features = false, features = ["derive"] }
 serde_json = "1.0.108"
 serde_repr = "0.1.17"
->>>>>>> 25250ad6
 smol = "1.3.0"
 futures-util = { version = "0.3.29", default-features = false, features = ["sink"] }
 tracy-client = { version = "0.16.4", default-features = false }
