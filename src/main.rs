--- conflicted
+++ resolved
@@ -276,11 +276,7 @@
                         .as_mut()
                         .unwrap()
                         .process_next_n_objects(score_state,delta)
-<<<<<<< HEAD
-                        .unwrap()
-=======
                         .expect("calculations are fine")
->>>>>>> 0245860a
                         .pp();
                 }
             } else {
