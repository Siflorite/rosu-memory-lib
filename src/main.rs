mod network;
mod structs;
mod reading_loop;

use structs::{InnerValues, OutputValues, Clients};

use crate::network::{server_thread, handle_clients};

use crate::reading_loop::process_reading_loop;
use crate::structs::{
    StaticAddresses,
    State,
};

use std::sync::{Arc, Mutex};
use std::path::PathBuf;

use clap::Parser;

<<<<<<< HEAD
use async_tungstenite::WebSocketStream;
use crossbeam_channel::bounded;

use async_tungstenite::tungstenite;
use futures_util::sink::SinkExt;
use rosu_pp::{Beatmap, BeatmapExt};
use smol::{prelude::*, Async};
use tungstenite::Message;

use rosu_memory::{
=======
use rosu_memory::
>>>>>>> 8a15643a
    memory::{
        process::{Process, ProcessTraits}, 
        error::ProcessError
    };

use eyre::{Report, Result};

#[derive(Parser, Debug)]
pub struct Args {
    /// Path to osu! folder
    #[arg(short, long, env)]
    osu_path: Option<PathBuf>,

    /// Interval between updates in ms
    #[clap(default_value = "300")]
    #[arg(short, long, value_parser=parse_interval)]
    interval: std::time::Duration,
}

fn parse_interval(
    arg: &str
) -> Result<std::time::Duration, std::num::ParseIntError> {
    let ms = arg.parse()?;
    Ok(std::time::Duration::from_millis(ms))
}
<<<<<<< HEAD
fn read_static_addresses(
    p: &Process,
    addresses: &mut StaticAddresses
) -> Result<()> {
    let _span = span!("static addresses");

    let base_sign = Signature::from_str("F8 01 74 04 83 65")?;
    let status_sign = Signature::from_str("48 83 F8 04 73 1E")?;
    let menu_mods_sign = Signature::from_str(
        "C8 FF ?? ?? ?? ?? ?? 81 0D ?? ?? ?? ?? 00 08 00 00"
    )?;

    let rulesets_sign = Signature::from_str(
        "7D 15 A1 ?? ?? ?? ?? 85 C0"
    )?;

    let playtime_sign = Signature::from_str(
        "5E 5F 5D C3 A1 ?? ?? ?? ?? 89 ?? 04"
    )?;

    let skin_sign = Signature::from_str("75 21 8B 1D")?;

    addresses.base = p.read_signature(&base_sign)?;
    addresses.status = p.read_signature(&status_sign)?;
    addresses.menu_mods = p.read_signature(&menu_mods_sign)?;
    addresses.rulesets = p.read_signature(&rulesets_sign)?;
    addresses.playtime = p.read_signature(&playtime_sign)?;
    addresses.skin = p.read_signature(&skin_sign)?;

    Ok(())
}

fn process_reading_loop(
    p: &Process,
    addresses: &StaticAddresses,
    values: &mut Values
) -> Result<()> {
    let _span = span!("reading loop");

    let menu_mods_ptr = p.read_i32(addresses.menu_mods + 0x9)?;
    let menu_mods = p.read_u32(menu_mods_ptr as usize)?;
    let mods_updated = menu_mods != values.menu_mods;
    values.menu_mods = menu_mods;

    let playtime_ptr = p.read_i32(addresses.playtime + 0x5)?;
    values.playtime = p.read_i32(playtime_ptr as usize)?;

    let beatmap_ptr = p.read_i32(addresses.base - 0xC)?;
    let beatmap_addr = p.read_i32(beatmap_ptr as usize)?;

    let status_ptr = p.read_i32(addresses.status - 0x4)?;

    let skin_ptr = p.read_i32(addresses.skin + 0x4)?;
    let skin_data = p.read_i32(skin_ptr as usize)?;
    values.skin = p.read_string(skin_data as usize + 0x44)?;

    values.status = GameStatus::from(
        p.read_u32(status_ptr as usize)?
    );

    if beatmap_addr == 0 {
      return Ok(())
    }

    if values.status != GameStatus::MultiplayerLobby {
        let ar_addr = beatmap_addr + 0x2c;
        let cs_addr = ar_addr + 0x04;
        let hp_addr = cs_addr + 0x04;
        let od_addr = hp_addr + 0x04;

        values.ar = p.read_f32(ar_addr as usize)?;
        values.cs = p.read_f32(cs_addr as usize)?;
        values.hp = p.read_f32(hp_addr as usize)?;
        values.od = p.read_f32(od_addr as usize)?;

        let plays_addr = p.read_i32(addresses.base - 0x33)? + 0xC;
        values.plays = p.read_i32(plays_addr as usize)?;

        values.artist = p.read_string((beatmap_addr + 0x18) as usize)?;
    }

    values.beatmap_status = BeatmapStatus::from(
      p.read_i16(beatmap_addr as usize + 0x130)?
    );

    let mut new_map = false;

    if values.status != GameStatus::PreSongSelect
    && values.status != GameStatus::MultiplayerLobby 
    && values.status != GameStatus::MultiplayerResultScreen {
        let beatmap_file = p.read_string((beatmap_addr + 0x94) as usize)?;
        let folder = p.read_string((beatmap_addr + 0x78) as usize)?;
        let menu_mode_addr = p.read_i32(addresses.base - 0x33)?;
        values.menu_mode = p.read_i32(menu_mode_addr as usize)?;


        if folder != values.folder 
        || beatmap_file != values.beatmap_file {
            let mut full_path = values.osu_path.clone();
            full_path.push("Songs");
            full_path.push(&folder);
            full_path.push(&beatmap_file);

            if full_path.exists() {
                values.current_beatmap = match Beatmap::from_path(
                    full_path
                ) {
                    Ok(beatmap) => {
                        span!("new beatmap stars");
                        new_map = true;
                        values.stars = beatmap.stars().calculate().stars();
                        values.stars_mods = beatmap.stars().mods(values.menu_mods).calculate().stars();
                        Some(beatmap)
                    },
                    Err(_) => {
                        println!("Failed to parse beatmap");
                        None
                    },
                };
            }
        }
        values.beatmap_file = beatmap_file;
        values.folder = folder;
    }

    if let Some(beatmap) = &values.current_beatmap {
        if mods_updated {
            span!("beatmap stars with new mods");
            values.stars_mods = beatmap.stars().mods(values.menu_mods).calculate().stars();
        }
        values.bpm = beatmap.bpm();
    }

    // store the converted map so it's not converted 
    // everytime it's used for pp calc
    if new_map {
        if let Some(map) = &values.current_beatmap {
            if let Cow::Owned(converted) = map
                .convert_mode(values.menu_gamemode()) 
            {
                values.current_beatmap = Some(converted);
            }
        }
    }

    let ruleset_addr = p.read_i32(
        (p.read_i32(addresses.rulesets - 0xb)? + 0x4) as usize
    )?;

    if values.status == GameStatus::Playing {
        let _span = span!("Gameplay data");
        if values.prev_playtime > values.playtime {
            values.reset_gameplay();
        }

        values.prev_playtime = values.playtime;

        let gameplay_base = 
            p.read_i32((ruleset_addr + 0x68) as usize)? as usize;
        let score_base = p.read_i32(gameplay_base + 0x38)? as usize;

        let hp_base: usize = p.read_i32(gameplay_base + 0x40)? as usize;

        // Random value but seems to work pretty well
        if values.playtime > 150 {
            values.current_hp = p.read_f64(hp_base + 0x1C)?;
            values.current_hp_smooth = p.read_f64(hp_base + 0x14)?;
        }

        let hit_errors_base = (
            p.read_i32(score_base + 0x38)?
        ) as usize;

        p.read_i32_array(
            hit_errors_base,
            &mut values.hit_errors
        )?;

        values.unstable_rate = values.calculate_unstable_rate();

        values.mode = p.read_i32(score_base + 0x64)?;

        values.hit_300 = p.read_i16(score_base + 0x8a)?;
        values.hit_100 = p.read_i16(score_base + 0x88)?;
        values.hit_50 = p.read_i16(score_base + 0x8c)?;

        values.username = p.read_string(score_base + 0x28)?;

        values.hit_geki = p.read_i16(score_base + 0x8e)?;
        values.hit_katu = p.read_i16(score_base + 0x90)?;
        values.hit_miss = p.read_i16(score_base + 0x92)?;

        let passed_objects = values.passed_objects()?;
        values.passed_objects = passed_objects;

        values.accuracy = values.get_accuracy();

        values.score = p.read_i32(score_base + 0x78)?;

        values.combo = p.read_i16(score_base + 0x94)?;
        values.max_combo = p.read_i16(score_base + 0x68)?;

        if values.prev_combo > values.combo {
            values.prev_combo = 0;
        }

        if values.combo < values.prev_combo
        && values.hit_miss == values.prev_hit_miss {
            values.slider_breaks += 1;
        }

        values.prev_hit_miss = values.hit_miss;

        let mods_xor_base = (
            p.read_i32(score_base + 0x1C)?
        ) as usize;

        let mods_raw = p.read_u64(mods_xor_base + 0x8)?;

        let mods_xor1 = mods_raw & 0xFFFFFFFF;
        let mods_xor2 = mods_raw >> 32;

        values.mods = (mods_xor1 ^ mods_xor2) as u32;

        // Calculate pp
        values.update_current();
        values.fc_pp = values.get_fc_pp();

        values.prev_passed_objects = passed_objects;
        
        values.grade = values.get_current_grade();
        values.current_bpm = values.get_current_bpm();
        values.kiai_now = values.get_kiai();

        // Placing at the very end cuz we should
        // keep up with current_bpm & unstable rate
        // updates
        values.adjust_bpm();
    }

    Ok(())
}
fn handle_clients(
    values: &Values,
    clients: &mut HashMap<usize, WebSocketStream<Async<TcpStream>>>
) {
    let _span = span!("handle clients");
    clients.retain(|_client_id, websocket| {
        smol::block_on(async {
            let _span = span!("send message to clients");

            let next_future = websocket.next();
            let msg_future =
                smol::future::poll_once(next_future);

            #[allow(clippy::collapsible_match)]
            let msg = match msg_future.await {
                Some(v) => {
                    match v {
                        Some(Ok(v)) => Some(v),
                        Some(Err(_)) => return false,
                        None => None,
                    }
                },
                None => None,
            };


            if let Some(tungstenite::Message::Close(_)) = msg {
                return false;
            };

            let _ = websocket.send(
                Message::Text(
                    serde_json::to_string(&values)
                    .unwrap()
                    ) // No way serialization gonna fail so
                      // using unwrap
                ).await;

            true
        })
    });
}
=======

>>>>>>> 8a15643a

fn main() -> Result<()> {
    let _client = tracy_client::Client::start();

    let args = Args::parse();
    let output_values = Arc::new(Mutex::new(OutputValues::default()));
    let inner_values = InnerValues::default();

    let mut state = State {
        addresses: StaticAddresses::default(),
        clients: Clients::default(),
        ivalues: inner_values,
        values: output_values,
    };
    
    // Spawning Hyper server
    let server_clients = state.clients.clone();
    std::thread::spawn(move || server_thread(server_clients));

    'init_loop: loop {

        let p = match Process::initialize("osu!.exe") {
            Ok(p) => p,
            Err(e) => {
                println!("{:?}", Report::new(e));
                continue 'init_loop
            },
        };

        let mut values = state.values.lock().unwrap();
        // OSU_PATH cli argument if provided should
        // overwrite auto detected path
        // else use auto detected path
        match args.osu_path {
            Some(ref v) => {
                println!("Using provided osu! folder path");
                values.osu_path = v.clone();
            },
            None => {
                println!("Using auto-detected osu! folder path");
                if let Some(ref dir) = p.executable_dir {
                    values.osu_path = dir.clone();
                } else {
                    return Err(Report::msg(
                        "Can't auto-detect osu! folder path \
                         nor any was provided through command \
                         line argument"
                    ));
                }
            },
        }
        
        // Checking if path exists
        if !values.osu_path.exists() {
            println!(
                "Provided osu path doesn't exists!\n Path: {}",
                &values.osu_path.to_str().unwrap()
            );

            continue 'init_loop
        };
        drop(values);


        println!("Reading static signatures...");
        match StaticAddresses::new(&p) {
            Ok(v) => state.addresses = v,
            Err(e) => {
                match e.downcast_ref::<ProcessError>() {
                    Some(&ProcessError::ProcessNotFound) => 
                        continue 'init_loop,
                    #[cfg(target_os = "windows")]
                    Some(&ProcessError::OsError{ .. }) => 
                        continue 'init_loop,
                    Some(_) | None => {
                        println!("{:?}", e);
                        continue 'init_loop
                    },
                }
            },
        };

        println!("Starting reading loop");
        'main_loop: loop {
            if let Err(e) = process_reading_loop(
                &p,
                &mut state
            ) {
                match e.downcast_ref::<ProcessError>() {
                    Some(&ProcessError::ProcessNotFound) => 
                        continue 'init_loop,
                    #[cfg(target_os = "windows")]
                    Some(&ProcessError::OsError{ .. }) => 
                        continue 'init_loop,
                    Some(_) | None => {
                        println!("{:?}", e);
                        continue 'main_loop
                    },
                }
            }

            smol::block_on(async {
                handle_clients(state.values.clone(), state.clients.clone()).await;
            });

            std::thread::sleep(args.interval);
        }
    };
}<|MERGE_RESOLUTION|>--- conflicted
+++ resolved
@@ -17,20 +17,7 @@
 
 use clap::Parser;
 
-<<<<<<< HEAD
-use async_tungstenite::WebSocketStream;
-use crossbeam_channel::bounded;
-
-use async_tungstenite::tungstenite;
-use futures_util::sink::SinkExt;
-use rosu_pp::{Beatmap, BeatmapExt};
-use smol::{prelude::*, Async};
-use tungstenite::Message;
-
-use rosu_memory::{
-=======
 use rosu_memory::
->>>>>>> 8a15643a
     memory::{
         process::{Process, ProcessTraits}, 
         error::ProcessError
@@ -56,294 +43,7 @@
     let ms = arg.parse()?;
     Ok(std::time::Duration::from_millis(ms))
 }
-<<<<<<< HEAD
-fn read_static_addresses(
-    p: &Process,
-    addresses: &mut StaticAddresses
-) -> Result<()> {
-    let _span = span!("static addresses");
 
-    let base_sign = Signature::from_str("F8 01 74 04 83 65")?;
-    let status_sign = Signature::from_str("48 83 F8 04 73 1E")?;
-    let menu_mods_sign = Signature::from_str(
-        "C8 FF ?? ?? ?? ?? ?? 81 0D ?? ?? ?? ?? 00 08 00 00"
-    )?;
-
-    let rulesets_sign = Signature::from_str(
-        "7D 15 A1 ?? ?? ?? ?? 85 C0"
-    )?;
-
-    let playtime_sign = Signature::from_str(
-        "5E 5F 5D C3 A1 ?? ?? ?? ?? 89 ?? 04"
-    )?;
-
-    let skin_sign = Signature::from_str("75 21 8B 1D")?;
-
-    addresses.base = p.read_signature(&base_sign)?;
-    addresses.status = p.read_signature(&status_sign)?;
-    addresses.menu_mods = p.read_signature(&menu_mods_sign)?;
-    addresses.rulesets = p.read_signature(&rulesets_sign)?;
-    addresses.playtime = p.read_signature(&playtime_sign)?;
-    addresses.skin = p.read_signature(&skin_sign)?;
-
-    Ok(())
-}
-
-fn process_reading_loop(
-    p: &Process,
-    addresses: &StaticAddresses,
-    values: &mut Values
-) -> Result<()> {
-    let _span = span!("reading loop");
-
-    let menu_mods_ptr = p.read_i32(addresses.menu_mods + 0x9)?;
-    let menu_mods = p.read_u32(menu_mods_ptr as usize)?;
-    let mods_updated = menu_mods != values.menu_mods;
-    values.menu_mods = menu_mods;
-
-    let playtime_ptr = p.read_i32(addresses.playtime + 0x5)?;
-    values.playtime = p.read_i32(playtime_ptr as usize)?;
-
-    let beatmap_ptr = p.read_i32(addresses.base - 0xC)?;
-    let beatmap_addr = p.read_i32(beatmap_ptr as usize)?;
-
-    let status_ptr = p.read_i32(addresses.status - 0x4)?;
-
-    let skin_ptr = p.read_i32(addresses.skin + 0x4)?;
-    let skin_data = p.read_i32(skin_ptr as usize)?;
-    values.skin = p.read_string(skin_data as usize + 0x44)?;
-
-    values.status = GameStatus::from(
-        p.read_u32(status_ptr as usize)?
-    );
-
-    if beatmap_addr == 0 {
-      return Ok(())
-    }
-
-    if values.status != GameStatus::MultiplayerLobby {
-        let ar_addr = beatmap_addr + 0x2c;
-        let cs_addr = ar_addr + 0x04;
-        let hp_addr = cs_addr + 0x04;
-        let od_addr = hp_addr + 0x04;
-
-        values.ar = p.read_f32(ar_addr as usize)?;
-        values.cs = p.read_f32(cs_addr as usize)?;
-        values.hp = p.read_f32(hp_addr as usize)?;
-        values.od = p.read_f32(od_addr as usize)?;
-
-        let plays_addr = p.read_i32(addresses.base - 0x33)? + 0xC;
-        values.plays = p.read_i32(plays_addr as usize)?;
-
-        values.artist = p.read_string((beatmap_addr + 0x18) as usize)?;
-    }
-
-    values.beatmap_status = BeatmapStatus::from(
-      p.read_i16(beatmap_addr as usize + 0x130)?
-    );
-
-    let mut new_map = false;
-
-    if values.status != GameStatus::PreSongSelect
-    && values.status != GameStatus::MultiplayerLobby 
-    && values.status != GameStatus::MultiplayerResultScreen {
-        let beatmap_file = p.read_string((beatmap_addr + 0x94) as usize)?;
-        let folder = p.read_string((beatmap_addr + 0x78) as usize)?;
-        let menu_mode_addr = p.read_i32(addresses.base - 0x33)?;
-        values.menu_mode = p.read_i32(menu_mode_addr as usize)?;
-
-
-        if folder != values.folder 
-        || beatmap_file != values.beatmap_file {
-            let mut full_path = values.osu_path.clone();
-            full_path.push("Songs");
-            full_path.push(&folder);
-            full_path.push(&beatmap_file);
-
-            if full_path.exists() {
-                values.current_beatmap = match Beatmap::from_path(
-                    full_path
-                ) {
-                    Ok(beatmap) => {
-                        span!("new beatmap stars");
-                        new_map = true;
-                        values.stars = beatmap.stars().calculate().stars();
-                        values.stars_mods = beatmap.stars().mods(values.menu_mods).calculate().stars();
-                        Some(beatmap)
-                    },
-                    Err(_) => {
-                        println!("Failed to parse beatmap");
-                        None
-                    },
-                };
-            }
-        }
-        values.beatmap_file = beatmap_file;
-        values.folder = folder;
-    }
-
-    if let Some(beatmap) = &values.current_beatmap {
-        if mods_updated {
-            span!("beatmap stars with new mods");
-            values.stars_mods = beatmap.stars().mods(values.menu_mods).calculate().stars();
-        }
-        values.bpm = beatmap.bpm();
-    }
-
-    // store the converted map so it's not converted 
-    // everytime it's used for pp calc
-    if new_map {
-        if let Some(map) = &values.current_beatmap {
-            if let Cow::Owned(converted) = map
-                .convert_mode(values.menu_gamemode()) 
-            {
-                values.current_beatmap = Some(converted);
-            }
-        }
-    }
-
-    let ruleset_addr = p.read_i32(
-        (p.read_i32(addresses.rulesets - 0xb)? + 0x4) as usize
-    )?;
-
-    if values.status == GameStatus::Playing {
-        let _span = span!("Gameplay data");
-        if values.prev_playtime > values.playtime {
-            values.reset_gameplay();
-        }
-
-        values.prev_playtime = values.playtime;
-
-        let gameplay_base = 
-            p.read_i32((ruleset_addr + 0x68) as usize)? as usize;
-        let score_base = p.read_i32(gameplay_base + 0x38)? as usize;
-
-        let hp_base: usize = p.read_i32(gameplay_base + 0x40)? as usize;
-
-        // Random value but seems to work pretty well
-        if values.playtime > 150 {
-            values.current_hp = p.read_f64(hp_base + 0x1C)?;
-            values.current_hp_smooth = p.read_f64(hp_base + 0x14)?;
-        }
-
-        let hit_errors_base = (
-            p.read_i32(score_base + 0x38)?
-        ) as usize;
-
-        p.read_i32_array(
-            hit_errors_base,
-            &mut values.hit_errors
-        )?;
-
-        values.unstable_rate = values.calculate_unstable_rate();
-
-        values.mode = p.read_i32(score_base + 0x64)?;
-
-        values.hit_300 = p.read_i16(score_base + 0x8a)?;
-        values.hit_100 = p.read_i16(score_base + 0x88)?;
-        values.hit_50 = p.read_i16(score_base + 0x8c)?;
-
-        values.username = p.read_string(score_base + 0x28)?;
-
-        values.hit_geki = p.read_i16(score_base + 0x8e)?;
-        values.hit_katu = p.read_i16(score_base + 0x90)?;
-        values.hit_miss = p.read_i16(score_base + 0x92)?;
-
-        let passed_objects = values.passed_objects()?;
-        values.passed_objects = passed_objects;
-
-        values.accuracy = values.get_accuracy();
-
-        values.score = p.read_i32(score_base + 0x78)?;
-
-        values.combo = p.read_i16(score_base + 0x94)?;
-        values.max_combo = p.read_i16(score_base + 0x68)?;
-
-        if values.prev_combo > values.combo {
-            values.prev_combo = 0;
-        }
-
-        if values.combo < values.prev_combo
-        && values.hit_miss == values.prev_hit_miss {
-            values.slider_breaks += 1;
-        }
-
-        values.prev_hit_miss = values.hit_miss;
-
-        let mods_xor_base = (
-            p.read_i32(score_base + 0x1C)?
-        ) as usize;
-
-        let mods_raw = p.read_u64(mods_xor_base + 0x8)?;
-
-        let mods_xor1 = mods_raw & 0xFFFFFFFF;
-        let mods_xor2 = mods_raw >> 32;
-
-        values.mods = (mods_xor1 ^ mods_xor2) as u32;
-
-        // Calculate pp
-        values.update_current();
-        values.fc_pp = values.get_fc_pp();
-
-        values.prev_passed_objects = passed_objects;
-        
-        values.grade = values.get_current_grade();
-        values.current_bpm = values.get_current_bpm();
-        values.kiai_now = values.get_kiai();
-
-        // Placing at the very end cuz we should
-        // keep up with current_bpm & unstable rate
-        // updates
-        values.adjust_bpm();
-    }
-
-    Ok(())
-}
-fn handle_clients(
-    values: &Values,
-    clients: &mut HashMap<usize, WebSocketStream<Async<TcpStream>>>
-) {
-    let _span = span!("handle clients");
-    clients.retain(|_client_id, websocket| {
-        smol::block_on(async {
-            let _span = span!("send message to clients");
-
-            let next_future = websocket.next();
-            let msg_future =
-                smol::future::poll_once(next_future);
-
-            #[allow(clippy::collapsible_match)]
-            let msg = match msg_future.await {
-                Some(v) => {
-                    match v {
-                        Some(Ok(v)) => Some(v),
-                        Some(Err(_)) => return false,
-                        None => None,
-                    }
-                },
-                None => None,
-            };
-
-
-            if let Some(tungstenite::Message::Close(_)) = msg {
-                return false;
-            };
-
-            let _ = websocket.send(
-                Message::Text(
-                    serde_json::to_string(&values)
-                    .unwrap()
-                    ) // No way serialization gonna fail so
-                      // using unwrap
-                ).await;
-
-            true
-        })
-    });
-}
-=======
-
->>>>>>> 8a15643a
 
 fn main() -> Result<()> {
     let _client = tracy_client::Client::start();
