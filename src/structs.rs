use std::{
    num::TryFromIntError,
    path::PathBuf,
    str::FromStr,
    sync::{Arc, Mutex}
};

use async_tungstenite::WebSocketStream;
use hyper::upgrade::Upgraded;
use rosu_memory::memory::{
    process::{Process, ProcessTraits},
    signature::Signature
};

use rosu_pp::{
    Beatmap, GameMode,
    PerformanceAttributes, GradualPerformance,
    beatmap::EffectPoint, ScoreState, AnyPP
};

use serde::Serialize;
use serde_repr::Serialize_repr;
use eyre::Result;

use crate::network::smol_hyper::SmolIo;

pub type Arm<T> = Arc<Mutex<T>>;
pub type Clients = Arm<Vec<WebSocketStream<SmolIo<Upgraded>>>>;

#[derive(Serialize_repr, Debug, Default, PartialEq, Eq)]
#[repr(u32)]
pub enum GameStatus {
    PreSongSelect = 0,
    Playing = 2,
    SongSelect = 5,
    EditorSongSelect = 4,
    ResultScreen = 7,
    MultiplayerLobbySelect = 11,
    MultiplayerLobby = 12,
    MultiplayerResultScreen = 14,

    #[default]
    Unknown,
}

impl From<u32> for GameStatus {
    fn from(value: u32) -> Self {
        match value {
            0 => Self::PreSongSelect,
            2 => Self::Playing,
            4 => Self::EditorSongSelect,
            5 => Self::SongSelect,
            7 => Self::ResultScreen,
            11 => Self::MultiplayerLobbySelect,
            12 => Self::MultiplayerLobby,
            14 => Self::MultiplayerResultScreen,
            _ => Self::Unknown,
        }
    }
}

#[derive(Serialize_repr, Debug, Default, PartialEq, Eq)]
#[repr(i16)]
pub enum BeatmapStatus {
    #[default]
    Unknown = 0,
    Unsubmitted = 1,
    Unranked = 2,
    Unused = 3,
    Ranked = 4,
    Approved = 5,
    Qualified = 6,
    Loved = 7,
}

impl From<i16> for BeatmapStatus {
    fn from(value: i16) -> Self {
        match value {
            1 => Self::Unsubmitted,
            2 => Self::Unranked,
            3 => Self::Unused,
            4 => Self::Ranked,
            5 => Self::Approved,
            6 => Self::Qualified,
            7 => Self::Loved,
            _ => Self::Unknown,
        }
    }
}

#[derive(Default)]
pub struct StaticAddresses {
    pub base: usize,
    pub status: usize,
    pub menu_mods: usize,
    pub rulesets: usize,
    pub playtime: usize,
    pub skin: usize,
}

impl StaticAddresses {
    pub fn new(p: &Process) -> Result<Self> {
        let _span = tracy_client::span!("static addresses");

        let base_sign = Signature::from_str("F8 01 74 04 83 65")?;
        let status_sign = Signature::from_str("48 83 F8 04 73 1E")?;
        let menu_mods_sign = Signature::from_str(
            "C8 FF ?? ?? ?? ?? ?? 81 0D ?? ?? ?? ?? 00 08 00 00"
        )?;

        let rulesets_sign = Signature::from_str(
            "7D 15 A1 ?? ?? ?? ?? 85 C0"
        )?;

        let playtime_sign = Signature::from_str(
            "5E 5F 5D C3 A1 ?? ?? ?? ?? 89 ?? 04"
        )?;

        let skin_sign = Signature::from_str("75 21 8B 1D")?;

        Ok(Self {
            base: p.read_signature(&base_sign)?,
            status: p.read_signature(&status_sign)?,
            menu_mods: p.read_signature(&menu_mods_sign)?,
            rulesets: p.read_signature(&rulesets_sign)?,
            playtime: p.read_signature(&playtime_sign)?,
            skin: p.read_signature(&skin_sign)?,
        })
    }
}


pub struct State {
    pub addresses: StaticAddresses,
    pub clients: Clients,
    pub values: Arm<OutputValues>,
    pub ivalues: InnerValues,
}

// Inner values that used only inside
// reading loop and shouldn't be
// shared between any threads
#[derive(Default)]
pub struct InnerValues {
    pub gradual_performance_current:
        Option<GradualPerformance<'static>>,

    pub current_beatmap_perf: Option<PerformanceAttributes>,

    pub addresses: StaticAddresses
}

impl InnerValues {
    pub fn reset(&mut self) {
        self.current_beatmap_perf = None;
        self.gradual_performance_current = None;
    }
}

#[derive(Debug, Default, Serialize)]
pub struct OutputValues {
    #[serde(skip)]
    pub osu_path: PathBuf,

    #[serde(skip)]
    pub hit_errors: Vec<i32>,

    #[serde(skip)]
    pub current_beatmap: Option<Beatmap>,

    #[serde(skip)]
    pub prev_combo: i16,
    #[serde(skip)]
    pub prev_hit_miss: i16,
    #[serde(skip)]
    pub prev_playtime: i32,
    #[serde(skip)]
    pub prev_passed_objects: usize,

    pub skin: String,

    pub artist: String,
    pub folder: String,
    pub beatmap_file: String,
    pub playtime: i32,
    pub menu_mode: i32,

    pub status: GameStatus,

    pub stars: f64,
    pub stars_mods: f64,
    pub current_stars: f64,

    pub ar: f32,
    pub cs: f32,
    pub hp: f32,
    pub od: f32,

    pub beatmap_status: BeatmapStatus,
    
    // Gameplay info
    pub username: String,
    pub score: i32,
    pub hit_300: i16,
    pub hit_100: i16,
    pub hit_50: i16,
    pub hit_geki: i16,
    pub hit_katu: i16,
    pub hit_miss: i16,
    pub accuracy: f64,
    pub combo: i16,
    pub max_combo: i16,
    pub mode: i32,
    pub slider_breaks: i16,
    pub unstable_rate: f64,

    #[serde(default = "SS")]
    pub grade: &'static str,
    pub current_hp: f64,
    pub current_hp_smooth: f64,

    // BPM of current selected beatmap
    pub bpm: f64,

    // BPM calculated during gameplay
    pub current_bpm: f64,
    pub kiai_now: bool,

    // Calculated each iteration
    pub current_pp: f64,
    pub fc_pp: f64,
    pub ss_pp: f64,

    pub passed_objects: usize,
    #[serde(skip)]
    pub delta_sum: usize,

    pub menu_mods: u32,
    pub mods: u32,

    pub plays: i32,
}

impl OutputValues {
    pub fn reset_gameplay(&mut self) {
        let _span = tracy_client::span!("reset gameplay!");

        self.slider_breaks = 0;
        self.username.clear();
        self.skin.clear();
        self.score = 0;
        self.hit_300 = 0;
        self.hit_100 = 0;
        self.hit_50 = 0;
        self.hit_geki = 0;
        self.hit_katu = 0;
        self.hit_miss = 0;
        self.combo = 0;
        self.max_combo = 0;
        self.mode = 0;
        self.slider_breaks = 0;
        self.current_hp = 0.0;
        self.current_hp_smooth = 0.0;

        self.prev_combo = 0;
        self.prev_hit_miss = 0;
        self.prev_playtime = 0;


        self.current_pp = 0.0;
        self.fc_pp = 0.0;
        self.ss_pp = 0.0;

        self.passed_objects = 0;

        self.unstable_rate = 0.0;

        self.bpm = 0.0;
        self.current_bpm = 0.0;
        self.prev_passed_objects = 0;
        self.delta_sum = 0;
        self.kiai_now = false;
    }

    // TODO PR to rosu-pp to add From<u8> trait?
    pub fn gameplay_gamemode(&self) -> GameMode {
        match self.mode {
            0 => GameMode::Osu,
            1 => GameMode::Taiko,
            2 => GameMode::Catch,
            3 => GameMode::Mania,
            _ => GameMode::Osu // Defaulting to osu
        }
    }
    
    // Waiting for new rosu-pp version
    pub fn menu_gamemode(&self) -> GameMode {
        match self.menu_mode {
            0 => GameMode::Osu,
            1 => GameMode::Taiko,
            2 => GameMode::Catch,
            3 => GameMode::Mania,
            _ => GameMode::Osu // Defaulting to osu
        }
    }

    pub fn passed_objects(&self) -> Result<usize, TryFromIntError> {
        let _span = tracy_client::span!("passed objects");

        let value = match self.gameplay_gamemode() {
            GameMode::Osu => 
                self.hit_300 + self.hit_100 
                + self.hit_50 + self.hit_miss,
            GameMode::Taiko => 
                self.hit_300 + self.hit_100 + self.hit_miss,
            GameMode::Catch => 
                self.hit_300 + self.hit_100 
                + self.hit_50 + self.hit_miss
                + self.hit_katu,
            GameMode::Mania => 
                self.hit_300 + self.hit_100 
                + self.hit_50 + self.hit_miss
                + self.hit_katu + self.hit_geki,
        };

        usize::try_from(value)
    }

    pub fn calculate_unstable_rate(&self) -> f64 {
        let _span = tracy_client::span!("calculate ur");

        if self.hit_errors.is_empty() {
            return 0.0
        };

        let hit_errors_len = self.hit_errors.len() as i32;

        let total: &i32 = &self.hit_errors.iter().sum();
        let average = total / hit_errors_len;

        let mut variance = 0;
        for hit in &self.hit_errors {
            variance += i32::pow(*hit - average, 2)
        }

        variance /= hit_errors_len;

        f64::sqrt(variance as f64) * 10.0
    }

    pub fn get_accuracy(&self) -> f64 {
        let _span = tracy_client::span!("calculate accuracy");
        if self.passed_objects == 0 {
          return 1.
        }
        match self.gameplay_gamemode() {
            GameMode::Osu => 
                (self.hit_300 as f64 * 6. 
                 + self.hit_100 as f64 * 2. 
                 + self.hit_50 as f64)
                / 
                ((self.hit_300 
                 + self.hit_100 
                 + self.hit_50 
                 + self.hit_miss) as f64 * 6.
            ),
            GameMode::Taiko =>
                (self.hit_300 as f64 * 2. + self.hit_100 as f64)
                / 
                ((self.hit_300 
                 + self.hit_100 
                 + self.hit_50 
                 + self.hit_miss) as f64 * 2.),
            GameMode::Catch =>
                (self.hit_300 + self.hit_100 + self.hit_50) as f64
                / 
                (self.hit_300 + self.hit_100 + self.hit_50 
                 + self.hit_katu + self.hit_miss) as f64,
            GameMode::Mania =>
                ((self.hit_geki + self.hit_300) as f64 
                 * 6. + self.hit_katu as f64 
                 * 4. + self.hit_100 as f64 
                 * 2. + self.hit_50 as f64)
                / 
                ((self.hit_geki 
                 + self.hit_300 
                 + self.hit_katu 
                 + self.hit_100 
                 + self.hit_50 
                 + self.hit_miss) as f64 * 6.
            )
        }
    }

    pub fn get_current_grade(&self) -> &'static str {
        let _span = tracy_client::span!("calculate current grade");
        let total_hits = self.passed_objects as f64;
        let base_grade = match self.gameplay_gamemode() {
            GameMode::Osu => {
                let ratio300 = self.hit_300 as f64 / total_hits;
                let ratio50 = self.hit_50 as f64 / total_hits;
                if self.accuracy == 1. {
                    "SS"
                } else if ratio300 > 0.9 
                    && self.hit_miss == 0 
                    && ratio50 <= 0.1 {
                    "S"
                } else if ratio300 > 0.8 
                    && self.hit_miss == 0 || ratio300 > 0.9 {
                    "A"
                } else if ratio300 > 0.7 
                    && self.hit_miss == 0 
                    || ratio300 > 0.8 {
                    "B"
                } else if ratio300 > 0.6 {
                    "C"
                } else {
                    "D"
                }
            },
            GameMode::Taiko => {
                let ratio300 = self.hit_300 as f64 / total_hits;
                if self.accuracy == 1. {
                    "SS"
                } else if ratio300 > 0.9 && self.hit_miss == 0 {
                    "S"
                } else if ratio300 > 0.8 
                    && self.hit_miss == 0 
                    || ratio300 > 0.9 {
                    "A"
                } else if ratio300 > 0.7 
                    && self.hit_miss == 0 
                    || ratio300 > 0.8 {
                    "B"
                } else if ratio300 > 0.6 {
                    "C"
                } else {
                    "D"
                }
            },
            GameMode::Catch => {
                if self.accuracy == 1. {
                    "SS"
                } else if self.accuracy > 0.98 {
                    "S"
                } else if self.accuracy > 0.94 {
                    "A"
                } else if self.accuracy > 0.90 {
                    "B"
                } else if self.accuracy > 0.85 {
                    "C"
                } else {
                    "D"
                }
            },
            GameMode::Mania => {
                if self.accuracy == 1. {
                    "SS"
                } else if self.accuracy > 0.95 {
                    "S"
                } else if self.accuracy > 0.9 {
                    "A"
                } else if self.accuracy > 0.8 {
                    "B"
                } else if self.accuracy > 0.7 {
                    "C"
                } else {
                    "D"
                }
            }
        };
        // Hidden | Flashlight | Fade In
        match (base_grade, self.mods & (8 | 1024 | 1048576)) {
            ("SS", conj) if conj > 0 => "SSH",
            ("S", conj) if conj > 0 => "SH",
            _ => base_grade
        }
    }

    pub fn get_current_bpm(&self) -> f64 {
        let _span = tracy_client::span!("get current bpm");
        if let Some(beatmap) = &self.current_beatmap {
            60000.0 / beatmap
                .timing_point_at(self.playtime as f64)
                .beat_len
        } else {
            self.current_bpm
        }
    }

    pub fn get_kiai(&self) -> bool {
        let _span = tracy_client::span!("get_kiai");
        if let Some(beatmap) = &self.current_beatmap {
            // TODO: get rid of extra allocation?
            let kiai_data: Option<EffectPoint> = beatmap
                .effect_point_at(self.playtime as f64);
            if let Some(kiai) = kiai_data {
                kiai.kiai
            } else {
                self.kiai_now
            }
        } else {
            self.kiai_now
        }
    }
<<<<<<< HEAD
    pub fn update_current(&mut self) {
        let score_state = ScoreState {
            max_combo: self.max_combo as usize,
            n_geki: self.hit_geki as usize,
            n_katu: self.hit_katu as usize,
            n300: self.hit_300 as usize,
            n100: self.hit_100 as usize,
            n50: self.hit_50 as usize,
            n_misses: self.hit_miss as usize,
        };
        let passed_objects = self.passed_objects;
        let prev_passed_objects = self.prev_passed_objects;
        let delta = passed_objects - prev_passed_objects;
=======

    pub fn get_current_pp(&mut self, ivalues: &mut InnerValues) -> f64 {
>>>>>>> 8a15643a
        if let Some(beatmap) = &self.current_beatmap {
            let score_state = ScoreState {
                max_combo: self.max_combo as usize,
                n_geki: self.hit_geki as usize,
                n_katu: self.hit_katu as usize,
                n300: self.hit_300 as usize,
                n100: self.hit_100 as usize,
                n50: self.hit_50 as usize,
                n_misses: self.hit_miss as usize,
            };

            let passed_objects = self.passed_objects;
            let prev_passed_objects = self.prev_passed_objects;
            let delta = passed_objects - prev_passed_objects;

            let gradual = ivalues
                .gradual_performance_current
                .get_or_insert_with(|| {
                    // TODO: required until we rework the struct
                    let static_beatmap = unsafe {
                        extend_lifetime(beatmap)
                    };
                    GradualPerformance::new(
                        static_beatmap,
                        self.mods
                    )
                });
            // delta can't be 0 as processing 0 actually processes 1 object
            if (delta > 0) && (self.delta_sum <= prev_passed_objects) {
                self.delta_sum += delta;
<<<<<<< HEAD
                let attrs = gradual.process_next_n_objects(
                    score_state,
                    delta
                ).expect("process isn't called after the objects ended");
                self.current_pp = attrs.pp();
                self.current_stars = attrs.stars();
            }
        }
=======
                return gradual.nth(
                    score_state,
                    // .nth is zero-indexed, -1 accounts for that
                    delta - 1
                )
                .expect("process isn't called after the objects ended")
                .pp()
            }
        }

        self.current_pp
>>>>>>> 8a15643a
    }

    pub fn get_fc_pp(&mut self, ivalues: &mut InnerValues) -> f64 {
        if let Some(beatmap) = &self.current_beatmap {
            if ivalues.current_beatmap_perf.is_some() {
                if let Some(attributes) =
                    ivalues.current_beatmap_perf.clone() {
                    let fc_pp = AnyPP::new(beatmap)
                        .attributes(attributes.clone())
                        .mods(self.mods)
                        .n300(self.hit_300 as usize)
                        .n100(self.hit_100 as usize)
                        .n50(self.hit_50 as usize)
                        .n_geki(self.hit_geki as usize)
                        .n_katu(self.hit_katu as usize)
                        .n_misses(self.hit_miss as usize)
                        .calculate();
                    fc_pp.pp()
                }
                else {
                    0.0
                }
            } else {
                let attr = AnyPP::new(beatmap)
                    .mods(self.mods)
                    .mode(self.gameplay_gamemode())
                    .calculate();
                let ss_pp = attr.pp();
                self.ss_pp = ss_pp;
                ivalues.current_beatmap_perf = Some(attr);
                ss_pp
            }
        } else {
            0.0
        }

    }

    pub fn adjust_bpm(&mut self) {
        let _span = tracy_client::span!("adjust bpm");
        match self.status {
            GameStatus::Playing => {
                if self.mods & 64 > 0 {
                    self.unstable_rate /= 1.5;
                    self.current_bpm *= 1.5;
                    self.bpm *= 1.5;
                }

                if self.mods & 256 > 0 {
                    self.unstable_rate *= 0.75;
                    self.current_bpm *= 0.75;
                    self.bpm *= 0.75;
                }
            },
            GameStatus::SongSelect => {
                // Using menu mods when in SongSelect
                if self.menu_mods & 64 > 0 {
                    self.bpm *= 1.5;
                }

                if self.menu_mods & 256 > 0 {
                    self.bpm *= 0.75;
                }
            },
            _ => ()
        }
    }
}
unsafe fn extend_lifetime<T>(value: &T) -> &'static T {
    std::mem::transmute(value)
}<|MERGE_RESOLUTION|>--- conflicted
+++ resolved
@@ -503,24 +503,8 @@
             self.kiai_now
         }
     }
-<<<<<<< HEAD
-    pub fn update_current(&mut self) {
-        let score_state = ScoreState {
-            max_combo: self.max_combo as usize,
-            n_geki: self.hit_geki as usize,
-            n_katu: self.hit_katu as usize,
-            n300: self.hit_300 as usize,
-            n100: self.hit_100 as usize,
-            n50: self.hit_50 as usize,
-            n_misses: self.hit_miss as usize,
-        };
-        let passed_objects = self.passed_objects;
-        let prev_passed_objects = self.prev_passed_objects;
-        let delta = passed_objects - prev_passed_objects;
-=======
-
-    pub fn get_current_pp(&mut self, ivalues: &mut InnerValues) -> f64 {
->>>>>>> 8a15643a
+
+    pub fn update_current(&mut self, ivalues: &mut InnerValues) {
         if let Some(beatmap) = &self.current_beatmap {
             let score_state = ScoreState {
                 max_combo: self.max_combo as usize,
@@ -551,28 +535,12 @@
             // delta can't be 0 as processing 0 actually processes 1 object
             if (delta > 0) && (self.delta_sum <= prev_passed_objects) {
                 self.delta_sum += delta;
-<<<<<<< HEAD
-                let attrs = gradual.process_next_n_objects(
-                    score_state,
-                    delta
-                ).expect("process isn't called after the objects ended");
+                let attrs = gradual.nth(score_state, delta - 1)
+                  .expect("process isn't called after the objects ended");
                 self.current_pp = attrs.pp();
                 self.current_stars = attrs.stars();
             }
         }
-=======
-                return gradual.nth(
-                    score_state,
-                    // .nth is zero-indexed, -1 accounts for that
-                    delta - 1
-                )
-                .expect("process isn't called after the objects ended")
-                .pp()
-            }
-        }
-
-        self.current_pp
->>>>>>> 8a15643a
     }
 
     pub fn get_fc_pp(&mut self, ivalues: &mut InnerValues) -> f64 {
