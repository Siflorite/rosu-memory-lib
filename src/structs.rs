--- conflicted
+++ resolved
@@ -1,28 +1,22 @@
-<<<<<<< HEAD
-use std::{num::TryFromIntError, path::PathBuf};
-
-use rosu_pp::{Beatmap, GameMode, PerformanceAttributes, GradualPerformance, beatmap::EffectPoint, ScoreState, AnyPP};
-=======
 use std::{
-    num::TryFromIntError, 
-    path::PathBuf, 
-    str::FromStr, 
+    num::TryFromIntError,
+    path::PathBuf,
+    str::FromStr,
     sync::{Arc, Mutex}
 };
 
 use async_tungstenite::WebSocketStream;
 use hyper::upgrade::Upgraded;
 use rosu_memory::memory::{
-    process::{Process, ProcessTraits}, 
+    process::{Process, ProcessTraits},
     signature::Signature
 };
 
 use rosu_pp::{
-    Beatmap, GameMode, 
-    PerformanceAttributes, GradualPerformanceAttributes, 
+    Beatmap, GameMode,
+    PerformanceAttributes, GradualPerformance,
     beatmap::EffectPoint, ScoreState, AnyPP
 };
->>>>>>> 25250ad6
 
 use serde::Serialize;
 use serde_repr::Serialize_repr;
@@ -123,7 +117,7 @@
         )?;
 
         let skin_sign = Signature::from_str("75 21 8B 1D")?;
-        
+
         Ok(Self {
             base: p.read_signature(&base_sign)?,
             status: p.read_signature(&status_sign)?,
@@ -148,8 +142,8 @@
 // shared between any threads
 #[derive(Default)]
 pub struct InnerValues {
-    pub gradual_performance_current: 
-        Option<GradualPerformanceAttributes<'static>>,
+    pub gradual_performance_current:
+        Option<GradualPerformance<'static>>,
 
     pub current_beatmap_perf: Option<PerformanceAttributes>,
 
@@ -157,7 +151,7 @@
 }
 
 impl InnerValues {
-    pub fn reset(&mut self) { 
+    pub fn reset(&mut self) {
         self.current_beatmap_perf = None;
         self.gradual_performance_current = None;
     }
@@ -182,12 +176,6 @@
     pub prev_playtime: i32,
     #[serde(skip)]
     pub prev_passed_objects: usize,
-<<<<<<< HEAD
-    #[serde(skip)]
-    pub gradual_performance_current: 
-        Option<GradualPerformance<'static>>,
-=======
->>>>>>> 25250ad6
 
     pub skin: String,
 
@@ -535,26 +523,15 @@
                     let static_beatmap = unsafe {
                         extend_lifetime(beatmap)
                     };
-<<<<<<< HEAD
                     GradualPerformance::new(
-=======
-
-                    GradualPerformanceAttributes::new(
->>>>>>> 25250ad6
                         static_beatmap,
                         self.mods
                     )
                 });
-
             // delta can't be 0 as processing 0 actually processes 1 object
             if (delta > 0) && (self.delta_sum <= prev_passed_objects) {
                 self.delta_sum += delta;
-<<<<<<< HEAD
-                current_pp = gradual.nth(
-=======
-
-                return gradual.process_next_n_objects(
->>>>>>> 25250ad6
+                return gradual.nth(
                     score_state,
                     // .nth is zero-indexed, -1 accounts for that
                     delta - 1
@@ -592,7 +569,6 @@
                     .mods(self.mods)
                     .mode(self.gameplay_gamemode())
                     .calculate();
-
                 let ss_pp = attr.pp();
                 self.ss_pp = ss_pp;
                 ivalues.current_beatmap_perf = Some(attr);
